--- conflicted
+++ resolved
@@ -83,8 +83,6 @@
 GSettings *             g_settings_new_with_backend_and_path            (const gchar        *schema,
                                                                          GSettingsBackend   *backend,
                                                                          const gchar        *path);
-<<<<<<< HEAD
-=======
 gchar **                g_settings_list_children                        (GSettings          *settings);
 gchar **                g_settings_list_keys                            (GSettings          *settings);
 GVariant *              g_settings_get_range                            (GSettings          *settings,
@@ -92,7 +90,6 @@
 gboolean                g_settings_range_check                          (GSettings          *settings,
                                                                          const gchar        *key,
                                                                          GVariant           *value);
->>>>>>> 010913c8
 
 gboolean                g_settings_set_value                            (GSettings          *settings,
                                                                          const gchar        *key,
@@ -265,9 +262,6 @@
                                                                          GSettingsGetMapping      mapping,
                                                                          gpointer                 user_data);
 
-gchar **                g_settings_list_children                        (GSettings               *settings);
-gchar **                g_settings_list_keys                            (GSettings               *settings);
-
 gboolean                g_settings_can_add_child                        (GSettings               *settings);
 
 gboolean                g_settings_can_remove_child                     (GSettings               *settings,
